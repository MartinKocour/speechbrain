--- conflicted
+++ resolved
@@ -497,30 +497,9 @@
                 if total_sentences > self.select_n_sentences:
                     break
 
-<<<<<<< HEAD
-                    if feat_name + "_format" not in row:
-                        err_msg = (
-                            "The feature %s in the cvs file %s does not "
-                            "contain the field %s to specify its format."
-                            % (feat_name, self.csv_file, feat_name + "_format")
-                        )
-                        raise ValueError(err_msg)
-
-                    if feat_name + "_opts" not in row:
-                        err_msg = (
-                            "The feature %s in the cvs file %s does not "
-                            "contain the field %s to specify the reader "
-                            "options. "
-                            % (feat_name, self.csv_file, feat_name + "_opts")
-                        )
-                        raise ValueError(err_msg)
-
-                # Store the field list
-=======
             # Check and get field list from first row
             if first_row:
                 self._check_first_row(row)
->>>>>>> 0a870d33
                 field_lst = row
                 first_row = False
                 continue
